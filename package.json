{
  "name": "pisa",
  "version": "1.0.0",
  "description": "Arbitration Outsourcing for State Channels",
  "main": "index.js",
  "scripts": {
    "test": "npm run build && mocha $(find build/__pisa_tests__/*.js ! -path '*quickTest*') --exit",
    "test-docker": "mocha build/__pisa_tests__/quickTest.js --exit",
    "build-kitsune": "cd statechannels && npm ci && npx truffle compile",
    "start-evm": "ganache-cli -d -l 15000000 --allowUnlimitedContractSize --defaultBalanceEther 1000000",
<<<<<<< HEAD
    "start-dev": "ts-node src/startUp.ts",
    "start": "node ./build/startUp.js",
    "build": "mkdir -p ./build && cp ./config.json ./build/ && tsc",
=======
    "start": "node build/startUp.js",
    "dev": "ts-node src/startUp.ts",
    "build": "npx tsc",
>>>>>>> 3f13269a
    "test-coverage": "npx tsc && nyc mocha build/__pisa_tests__ --exit",
    "submodule": "git submodule init && git submodule update",
    "init": "npm run submodule && npm run build-kitsune"
  },
  "repository": {
    "type": "git",
    "url": "git+https://github.com/PISAresearch/pisa.git"
  },
  "author": "",
  "license": "ISC",
  "bugs": {
    "url": "https://github.com/PISAresearch/pisa/issues"
  },
  "homepage": "https://github.com/PISAresearch/pisa#readme",
  "dependencies": {
    "ethers": "^4.0.7",
    "express": "^4.16.4",
    "express-http-context": "^1.2.0",
    "ganache-core": "^2.2.1",
    "request": "^2.88.0",
    "request-promise": "^4.2.2",
    "uuid": "^3.3.2",
    "winston": "^3.1.0"
  },
  "devDependencies": {
    "@types/chai": "^4.1.6",
    "@types/express": "^4.16.0",
    "@types/ganache-core": "^2.1.1",
    "@types/mocha": "^5.2.5",
    "@types/request-promise": "^4.1.42",
    "@types/uuid": "^3.4.4",
    "@types/winston": "^2.4.4",
    "chai": "^4.2.0",
    "mocha": "^5.2.0",
    "nyc": "^13.1.0",
    "ts-node": "^7.0.1",
    "typescript": "^3.1.3"
  }
}<|MERGE_RESOLUTION|>--- conflicted
+++ resolved
@@ -8,15 +8,9 @@
     "test-docker": "mocha build/__pisa_tests__/quickTest.js --exit",
     "build-kitsune": "cd statechannels && npm ci && npx truffle compile",
     "start-evm": "ganache-cli -d -l 15000000 --allowUnlimitedContractSize --defaultBalanceEther 1000000",
-<<<<<<< HEAD
-    "start-dev": "ts-node src/startUp.ts",
+    "dev": "ts-node src/startUp.ts",
     "start": "node ./build/startUp.js",
     "build": "mkdir -p ./build && cp ./config.json ./build/ && tsc",
-=======
-    "start": "node build/startUp.js",
-    "dev": "ts-node src/startUp.ts",
-    "build": "npx tsc",
->>>>>>> 3f13269a
     "test-coverage": "npx tsc && nyc mocha build/__pisa_tests__ --exit",
     "submodule": "git submodule init && git submodule update",
     "init": "npm run submodule && npm run build-kitsune"
