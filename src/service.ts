import express, { Response } from "express";
import httpContext from "express-http-context";
import rateLimit from "express-rate-limit";
import { Server } from "http";
import { inspect } from "util";
import { ethers } from "ethers";
import {
    PublicInspectionError,
    PublicDataValidationError,
    ApplicationError,
    StartStopService,
    ChannelType,
    IEthereumAppointment
} from "./dataEntities";
import { Raiden, Kitsune } from "./integrations";
import { Watcher, AppointmentStore } from "./watcher";
import { PisaTower, HotEthereumAppointmentSigner } from "./tower";
import { setRequestId } from "./customExpressHttpContext";
import {
    EthereumResponderManager,
    GasPriceEstimator,
    TransactionTracker,
} from "./responder";
import { AppointmentStoreGarbageCollector } from "./watcher/garbageCollector";
import { AppointmentSubscriber } from "./watcher/appointmentSubscriber";
import { IArgConfig } from "./dataEntities/config";
import {
    BlockProcessor,
    ReorgHeightListenerStore,
    BlockCache,
    BlockTimeoutDetector,
    ConfirmationObserver
} from "./blockMonitor";
import { LevelUp } from "levelup";
import encodingDown from "encoding-down";
import { ReorgEmitter } from "./blockMonitor/reorgEmitter";

/**
 * Hosts a PISA service at the endpoint.
 */
export class PisaService extends StartStopService {
    private readonly server: Server;
    private readonly garbageCollector: AppointmentStoreGarbageCollector;
    private readonly reorgEmitter: ReorgEmitter;
    private readonly blockProcessor: BlockProcessor;
    private readonly blockTimeoutDetector: BlockTimeoutDetector;
    private readonly confirmationObserver: ConfirmationObserver;
    private readonly ethereumResponderManager: EthereumResponderManager;
    private readonly watcher: Watcher;
    private readonly appointmentStore: AppointmentStore;
    private readonly transactionTracker: TransactionTracker;

    /**
     *
     * @param config PISA service configuration info
     * @param port The port on which to host the pisa service
     * @param provider A connection to ethereum
     * @param wallet A signing authority for submitting transactions
     * @param receiptSigner A signing authority for receipts returned from Pisa
     * @param delayedProvider A connection to ethereum that is delayed by a number of confirmations
     */
    constructor(
        config: IArgConfig,
        provider: ethers.providers.BaseProvider,
        wallet: ethers.Wallet,
        receiptSigner: ethers.Signer,
        delayedProvider: ethers.providers.BaseProvider,
        db: LevelUp<encodingDown<string, any>>
    ) {
        super("pisa");
        const app = express();

        this.applyMiddlewares(app, config);

        // choose configs
        const configs = [Raiden, Kitsune];

        // start reorg detector and block monitor
        const blockCache = new BlockCache(200);
        this.blockProcessor = new BlockProcessor(delayedProvider, blockCache);
        this.reorgEmitter = new ReorgEmitter(delayedProvider, this.blockProcessor, new ReorgHeightListenerStore());

        // dependencies
        this.appointmentStore = new AppointmentStore(
            db,
            new Map(configs.map<[ChannelType, (obj: any) => IEthereumAppointment]>(c => [c.channelType, c.appointment]))
        );
        this.blockTimeoutDetector = new BlockTimeoutDetector(this.blockProcessor, 120 * 1000);
        this.confirmationObserver = new ConfirmationObserver(this.blockProcessor);
        this.transactionTracker = new TransactionTracker(this.blockProcessor);
        this.ethereumResponderManager = new EthereumResponderManager(
            false,
            wallet,
            this.blockTimeoutDetector,
            this.confirmationObserver,
            new GasPriceEstimator(wallet.provider, this.blockProcessor ),
            this.transactionTracker
        );
        const appointmentSubscriber = new AppointmentSubscriber(delayedProvider);
        this.watcher = new Watcher(
            this.ethereumResponderManager,
            this.reorgEmitter,
            appointmentSubscriber,
            this.appointmentStore
        );

        // gc
        this.garbageCollector = new AppointmentStoreGarbageCollector(
            provider,
            10,
            this.appointmentStore,
            appointmentSubscriber
        );

        // if a key to sign receipts was provided, create an EthereumAppointmentSigner
        const appointmentSigner = new HotEthereumAppointmentSigner(receiptSigner);

        // tower
        const tower = new PisaTower(provider, this.watcher, appointmentSigner, configs);

        app.post("/appointment", this.appointment(tower));

        const service = app.listen(config.hostPort, config.hostName);
        this.logger.info(`Listening on: ${config.hostName}:${config.hostPort}.`);
        this.server = service;
    }

    protected async startInternal() {
        await this.blockProcessor.start();
<<<<<<< HEAD
        await this.transactionTracker.start();
        await this.reorgDetector.start();
=======
        await this.reorgEmitter.start();
>>>>>>> 9a9475df
        await this.blockTimeoutDetector.start();
        await this.confirmationObserver.start();
        await this.garbageCollector.start();
        await this.appointmentStore.start();
        await this.watcher.start();
    }

    protected async stopInternal() {
        // stop in reverse order
        await this.watcher.stop();
        await this.appointmentStore.stop();
        await this.garbageCollector.stop();
        await this.confirmationObserver.stop();
        await this.blockTimeoutDetector.stop();
<<<<<<< HEAD
        await this.reorgDetector.stop();
        await this.transactionTracker.stop();
=======
        await this.reorgEmitter.stop();
>>>>>>> 9a9475df
        await this.blockProcessor.stop();
        this.server.close(error => {
            if (error) this.logger.error(error.stack!);
            this.logger.info(`Shutdown.`);
        });
    }

    private applyMiddlewares(app: express.Express, config: IArgConfig) {
        // accept json request bodies
        app.use(express.json());
        // use http context middleware to create a request id available on all requests
        app.use(httpContext.middleware);
        app.use((req: express.Request, res: express.Response, next: express.NextFunction) => {
            setRequestId();
            next();
        });

        // rate limits
        if (config.rateLimitGlobalMax && config.rateLimitGlobalWindowMs) {
            app.use(
                new rateLimit({
                    keyGenerator: () => "global", // use the same key for all users
                    statusCode: 503, // = Too Many Requests (RFC 7231)
                    message: config.rateLimitGlobalMessage || "Server request limit reached. Please try again later.",
                    windowMs: config.rateLimitGlobalWindowMs,
                    max: config.rateLimitGlobalMax
                })
            );
            this.logger.info(
                `Api global rate limit: ${config.rateLimitGlobalMax} requests every: ${config.rateLimitGlobalWindowMs /
                    1000} seconds.`
            );
        } else {
            this.logger.warn(`Api global rate limit: NOT SET.`);
        }

        if (config.rateLimitUserMax && config.rateLimitUserWindowMs) {
            app.use(
                new rateLimit({
                    keyGenerator: req => req.ip, // limit per IP
                    statusCode: 429, // = Too Many Requests (RFC 6585)
                    message: config.rateLimitUserMessage || "Too many requests. Please try again later.",
                    windowMs: config.rateLimitUserWindowMs,
                    max: config.rateLimitUserMax
                })
            );
            this.logger.info(
                `Api per-user rate limit: ${config.rateLimitUserMax} requests every: ${config.rateLimitUserWindowMs /
                    1000} seconds.`
            );
        } else {
            this.logger.warn(`Api per-user rate limit: NOT SET.`);
        }
    }

    // PISA: it would be much nicer to log with appointment data in this handler
    // PISA: perhaps we can attach to the logger? should we be passing a logger to the tower itself?

    private appointment(tower: PisaTower) {
        return async (req: express.Request, res: express.Response, next: express.NextFunction) => {
            if (!this.started) {
                this.logger.error("Service initialising. Could not serve request: \n" + inspect(req.body));
                res.status(503);
                res.send("Service initialising, please try again later.");
                return;
            }

            try {
                const signedAppointment = await tower.addAppointment(req.body);

                // return the appointment
                res.status(200);

                // with signature
                res.send(signedAppointment.serialise());
            } catch (doh) {
                if (doh instanceof PublicInspectionError) this.logAndSend(400, doh.message, doh, res);
                else if (doh instanceof PublicDataValidationError) this.logAndSend(400, doh.message, doh, res);
                else if (doh instanceof ApplicationError) this.logAndSend(500, doh.message, doh, res);
                else if (doh instanceof Error) this.logAndSend(500, "Internal server error.", doh, res);
                else {
                    this.logger.error("Error: 500. \n" + inspect(doh));
                    res.status(500);
                    res.send("Internal server error.");
                }
            }
        };
    }

    private logAndSend(code: number, responseMessage: string, error: Error, res: Response) {
        this.logger.error(`HTTP Status: ${code}.`);
        this.logger.error(error.stack!);
        res.status(code);
        res.send(responseMessage);
    }
}<|MERGE_RESOLUTION|>--- conflicted
+++ resolved
@@ -127,12 +127,8 @@
 
     protected async startInternal() {
         await this.blockProcessor.start();
-<<<<<<< HEAD
         await this.transactionTracker.start();
-        await this.reorgDetector.start();
-=======
         await this.reorgEmitter.start();
->>>>>>> 9a9475df
         await this.blockTimeoutDetector.start();
         await this.confirmationObserver.start();
         await this.garbageCollector.start();
@@ -147,12 +143,8 @@
         await this.garbageCollector.stop();
         await this.confirmationObserver.stop();
         await this.blockTimeoutDetector.stop();
-<<<<<<< HEAD
-        await this.reorgDetector.stop();
+        await this.reorgEmitter.stop();
         await this.transactionTracker.stop();
-=======
-        await this.reorgEmitter.stop();
->>>>>>> 9a9475df
         await this.blockProcessor.stop();
         this.server.close(error => {
             if (error) this.logger.error(error.stack!);
