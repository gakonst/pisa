import { IAppointmentRequest, IAppointment } from "./dataEntities/appointment";
import { KitsuneTools } from "./kitsuneTools";
import { ethers } from "ethers";
import { verifyMessage } from "ethers/utils";
import logger from "./logger";

/**
 * Responsible for deciding whether to accept appointments
 */
export class Inspector {
    constructor(
        private readonly minimumDisputePeriod: number,
        private readonly provider: ethers.providers.BaseProvider,
        private readonly channelAbi: any,
        private readonly hashForSetState: (hState: string, round: number, channelAddress: string) => string,
        private readonly participants: (contract: ethers.Contract) => Promise<string[]>,
        private readonly round: (contract: ethers.Contract) => Promise<number>,
        private readonly disputePeriod: (contract: ethers.Contract) => Promise<number>,
        private readonly status: (contract: ethers.Contract) => Promise<number>,
        private readonly deployedBytecode: string
    ) {}

    

    /**
     * Inspects an appointment to decide whether to accept it. Throws on reject.
     * @param appointmentRequest
     */
    public async inspect(appointmentRequest: IAppointmentRequest) {
        const contractAddress: string = appointmentRequest.stateUpdate.contractAddress;

        // log the appointment we're inspecting
        logger.info(
            `Inspecting appointment ${appointmentRequest.stateUpdate.hashState} for contract ${contractAddress}.`
        );
        logger.debug("Appointment request: " + JSON.stringify(appointmentRequest));
        
        const code: string = await this.provider.getCode(contractAddress);
<<<<<<< HEAD

=======
        // check that the channel is a contract
>>>>>>> 3f13269a
        if (code === "0x" || code === "0x00") {
            throw new PublicInspectionError(`No code found at address ${contractAddress}`);
        }
        if (code != this.deployedBytecode) {
            throw new PublicInspectionError(`Contract at: ${contractAddress} does not have correct bytecode.`);
        }
<<<<<<< HEAD
        // get the participants
        let contract: ethers.Contract, participants: string[];
        try {
            contract = new ethers.Contract(contractAddress, this.channelAbi, this.provider);
            participants = await this.participants(contract);
            logger.info(`Participants at ${contract.address}: ${JSON.stringify(participants)}`);
        } catch (error) {
            logger.error(error);
            throw error;
        }
=======

        // create a contract reference
        const contract: ethers.Contract = new ethers.Contract(contractAddress, this.channelAbi, this.provider);
>>>>>>> 3f13269a

        // verify the appointment
        await this.verifyAppointment(
            appointmentRequest.stateUpdate.signatures,
            contract,
            appointmentRequest.stateUpdate.round,
            appointmentRequest.stateUpdate.hashState,
            this.minimumDisputePeriod
        );
        

        // an additional check to help the client, and the perception of PISA - 
        // this isn't strictly necessary but it might catch some mistakes
        // if a client submits a request for an appointment that will always expire before a dispute can complete then
        // there is never any recourse against PISA.
        const channelDisputePeriod: number = await this.disputePeriod(contract);
        logger.info(`Dispute period at ${contract.address}: ${channelDisputePeriod.toString(10)}`);
        if (appointmentRequest.expiryPeriod <= channelDisputePeriod) {
            throw new PublicInspectionError(
                `Supplied appointment expiryPeriod ${
                    appointmentRequest.expiryPeriod
                } is not greater than the channel dispute period ${channelDisputePeriod}`
            );
        }

        const appointment = this.createAppointment(appointmentRequest);
        logger.debug("Appointment: ", appointment);
        return appointment;
    }

    /**
     * ******** SPEC **********
     * VerifyAppointment implements the spec described in the paper
     * http://www0.cs.ucl.ac.uk/staff/P.McCorry/pisa.pdf
     * @param signatures 
     * @param contract 
     * @param appointmentRound 
     * @param hState 
     * @param minimumDisputePeriod 
     */
    public async verifyAppointment(
        signatures: string[],
        contract: ethers.Contract,
        appointmentRound: number,
        hState: string,
        minimumDisputePeriod: number
    ) {
        // check that the channel round is greater than the current round
        const currentChannelRound: number = await this.round(contract);
        logger.info(`Round at ${contract.address}: ${currentChannelRound.toString(10)}`);
        if (appointmentRound <= currentChannelRound) {
            throw new PublicInspectionError(
                `Supplied appointment round ${appointmentRound} is not greater than channel round ${currentChannelRound}`
            );
        }

        // check that the channel has a reasonable dispute period
        const channelDisputePeriod: number = await this.disputePeriod(contract);
        logger.info(`Dispute period at ${contract.address}: ${channelDisputePeriod.toString(10)}`);
        if (channelDisputePeriod <= minimumDisputePeriod) {
            throw new PublicInspectionError(
                `Channel dispute period ${channelDisputePeriod} is less than or equal the minimum acceptable dispute period ${minimumDisputePeriod}`
            );
        }

        // check that the channel is currently in the ON state
        const channelStatus: number = await this.status(contract);
        logger.info(`Channel status at ${contract.address}: ${JSON.stringify(channelStatus)}`);
        // ON = 0, DISPUTE = 1, OFF = 2
        if (channelStatus != 0) {
            throw new PublicInspectionError(`Channel status is ${channelStatus} not 0.`);
        }

        //verify all the signatures
        // get the participants
        let participants: string[] = await this.participants(contract);
        logger.info(`Participants at ${contract.address}: ${JSON.stringify(participants)}`);

        // form the hash
        const setStateHash = this.hashForSetState(hState, appointmentRound, contract.address);

        // check the sigs
        this.verifySignatures(participants, setStateHash, signatures);
        logger.info("All participants have signed.");
    }

    /**
     * Converts an appointment request into an appointment
     * @param request
     */
    private createAppointment(request: IAppointmentRequest): IAppointment {
        const startTime = Date.now();

        return {
            stateUpdate: request.stateUpdate,
            startTime: startTime,
            endTime: startTime + request.expiryPeriod,
            inspectionTime: Date.now()
        };
    }

    /**
     * Check that every participant that every participant has signed the message.
     * @param message
     * @param participants
     * @param sigs
     */
    private verifySignatures(participants: string[], message: string, sigs: string[]) {
        if (participants.length !== sigs.length) {
            throw new PublicInspectionError(
                `Incorrect number of signatures supplied. Participants: ${participants.length}, signers: ${
                    sigs.length
                }.`
            );
        }

        const signers = sigs.map(sig => verifyMessage(ethers.utils.arrayify(message), sig));
        participants.forEach(party => {
            const signerIndex = signers.map(m => m.toLowerCase()).indexOf(party.toLowerCase());
            if (signerIndex === -1) {
                throw new PublicInspectionError(`Party ${party} not present in signatures.`);
            }

            // remove the signer, so that we never look for it again
            signers.splice(signerIndex, 1);
        });
    }
}

/**
 * Contains error messages that are safe to expose publicly
 */
export class PublicInspectionError extends Error {
    constructor(message?: string) {
        super(message);
    }
}

export class KitsuneInspector extends Inspector {
    constructor(disputePeriod: number, provider: ethers.providers.BaseProvider) {
        super(
            disputePeriod,
            provider,
            KitsuneTools.ContractAbi,
            KitsuneTools.hashForSetState,
            KitsuneTools.participants,
            KitsuneTools.round,
            KitsuneTools.disputePeriod,
            KitsuneTools.status,
            KitsuneTools.ContractDeployedBytecode
        );
    }
}<|MERGE_RESOLUTION|>--- conflicted
+++ resolved
@@ -36,33 +36,16 @@
         logger.debug("Appointment request: " + JSON.stringify(appointmentRequest));
         
         const code: string = await this.provider.getCode(contractAddress);
-<<<<<<< HEAD
-
-=======
         // check that the channel is a contract
->>>>>>> 3f13269a
         if (code === "0x" || code === "0x00") {
             throw new PublicInspectionError(`No code found at address ${contractAddress}`);
         }
         if (code != this.deployedBytecode) {
             throw new PublicInspectionError(`Contract at: ${contractAddress} does not have correct bytecode.`);
         }
-<<<<<<< HEAD
-        // get the participants
-        let contract: ethers.Contract, participants: string[];
-        try {
-            contract = new ethers.Contract(contractAddress, this.channelAbi, this.provider);
-            participants = await this.participants(contract);
-            logger.info(`Participants at ${contract.address}: ${JSON.stringify(participants)}`);
-        } catch (error) {
-            logger.error(error);
-            throw error;
-        }
-=======
 
         // create a contract reference
         const contract: ethers.Contract = new ethers.Contract(contractAddress, this.channelAbi, this.provider);
->>>>>>> 3f13269a
 
         // verify the appointment
         await this.verifyAppointment(
