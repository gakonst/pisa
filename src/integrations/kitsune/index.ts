import { utils, ethers } from "ethers";
import { KitsuneTools } from "./tools";
export { KitsuneTools } from "./tools";
import {
    EthereumAppointment,
    ChannelType,
    propertyExistsAndIsOfType,
    doesPropertyExist,
    isArrayOfStrings,
    PublicDataValidationError,
    checkAppointment,
    IEthereumResponse
} from "../../dataEntities";
import { Inspector } from "../../inspector";
import { PublicInspectionError, ConfigurationError } from "../../dataEntities/errors";
import { verifyMessage } from "ethers/utils";
import logger from "../../logger";

/**
 * Format of a kitsune state update
 */
export interface IKitsuneStateUpdate {
    signatures: string[];
    hashState: string;
    round: number;
    contractAddress: string;
}

/**
 * An appointment containing kitsune specific information
 */
export class KitsuneAppointment extends EthereumAppointment {
    constructor(obj: { stateUpdate: IKitsuneStateUpdate; expiryPeriod: number; type: ChannelType.Kitsune });
    constructor(obj: any) {
        if (KitsuneAppointment.checkKitsuneAppointment(obj)) {
            super(obj.expiryPeriod, ChannelType.Kitsune);
            this.stateUpdate = obj.stateUpdate;
        } else throw new ConfigurationError("User defined type guard failed to throw for KitsuneAppointment");
    }
    public readonly stateUpdate: IKitsuneStateUpdate;

    private static checkKitsuneAppointment(obj: any): obj is KitsuneAppointment {
        checkAppointment(obj, ChannelType.Kitsune);
        doesPropertyExist("stateUpdate", obj);
        KitsuneAppointment.checkKitsuneStateUpdate(obj["stateUpdate"]);

        return true;
    }

    private static checkKitsuneStateUpdate(obj: any) {
        if (!obj) throw new PublicDataValidationError("stateUpdate does not exist.");
        propertyExistsAndIsOfType("hashState", "string", obj);
        const hexLength = utils.hexDataLength(obj.hashState);
        if (hexLength !== 32) {
            throw new PublicDataValidationError(`Invalid bytes32: ${obj.hashState}`);
        }

        propertyExistsAndIsOfType("round", "number", obj);
        propertyExistsAndIsOfType("contractAddress", "string", obj);
        try {
            // is this a valid address?
            utils.getAddress(obj.contractAddress);
        } catch (doh) {
            throw new PublicDataValidationError(`${obj.contractAddress} is not a valid address.`);
        }

        doesPropertyExist("signatures", obj);
        isArrayOfStrings(obj["signatures"]);
    }

    getStateNonce() {
        return this.stateUpdate.round;
    }

    getContractAddress() {
        return this.stateUpdate.contractAddress;
    }

    getStateLocator() {
        // in the kitsune paradigm a new contract is created for each state channel
        // and a single nonce is kept per channel

        return this.stateUpdate.contractAddress;
    }

    getEventFilter() {
        let event = new ethers.utils.Interface(this.getContractAbi());
        let topics = event.events["EventDispute"].encodeTopics([null]);

        return {
            address: this.getContractAddress(),
            topics
        }
    }

    getEventName() {
        return "EventDispute(uint256)";
    }

    getContractAbi() {
        return KitsuneTools.ContractAbi;
    }

<<<<<<< HEAD
    getSubmitStateFunction(): (contract: ethers.Contract) => Promise<any> {
        return async (contract: ethers.Contract) => {
            let sig0 = utils.splitSignature(this.stateUpdate.signatures[0]);
            let sig1 = utils.splitSignature(this.stateUpdate.signatures[1]);
=======
    getResponseFunctionName(): string {
        return "setstate";
    }
>>>>>>> f17ca97a

    getResponseFunctionArgs(): any[] {
        const sig0 = utils.splitSignature(this.stateUpdate.signatures[0]);
        const sig1 = utils.splitSignature(this.stateUpdate.signatures[1]);
        return [
            [sig0.v - 27, sig0.r, sig0.s, sig1.v - 27, sig1.r, sig1.s],
            this.stateUpdate.round,
            this.stateUpdate.hashState
        ];
    }
}

/**
 * Responsible for deciding whether to accept Kitsune appointments
 */
export class KitsuneInspector extends Inspector<KitsuneAppointment> {
    constructor(public readonly minimumDisputePeriod: number, public readonly provider: ethers.providers.Provider) {
        super(ChannelType.Kitsune);
    }

    /**
     * Inspects an appointment to decide whether to accept it. Throws on reject.
     * @param appointment
     */
    public async checkInspection(appointment: KitsuneAppointment) {
        const contractAddress: string = appointment.stateUpdate.contractAddress;

        const code: string = await this.provider.getCode(contractAddress);
        // check that the channel is a contract
        if (!code || code === "0x" ) {
            throw new PublicInspectionError(`No code found at address ${contractAddress}.`);
        }
        if (code != KitsuneTools.ContractDeployedBytecode) {
            throw new PublicInspectionError(`Contract at: ${contractAddress} does not have correct bytecode.`);
        }

        // create a contract reference
        const contract: ethers.Contract = new ethers.Contract(contractAddress, KitsuneTools.ContractAbi, this.provider);

        // verify the appointment
        await this.verifyAppointment(
            appointment,
            appointment.stateUpdate.signatures,
            contract,
            appointment.stateUpdate.round,
            appointment.stateUpdate.hashState,
            this.minimumDisputePeriod
        );

        // an additional check to help the client, and the perception of PISA -
        // this isn't strictly necessary but it might catch some mistakes
        // if a client submits a request for an appointment that will always expire before a dispute can complete then
        // there is never any recourse against PISA.
        const channelDisputePeriod: number = await contract.disputePeriod();
        if (appointment.expiryPeriod <= channelDisputePeriod) {
            throw new PublicInspectionError(
                `Supplied appointment expiryPeriod ${
                    appointment.expiryPeriod
                } is not greater than the channel dispute period ${channelDisputePeriod}.`
            );
        }
    }

    /**
     * ******** SPEC **********
     * VerifyAppointment implements the spec described in the paper
     * http://www0.cs.ucl.ac.uk/staff/P.McCorry/pisa.pdf
     * @param signatures
     * @param contract
     * @param appointmentRound
     * @param hState
     * @param minimumDisputePeriod
     */
    public async verifyAppointment(
        appointment: KitsuneAppointment,
        signatures: string[],
        contract: ethers.Contract,
        appointmentRound: number,
        hState: string,
        minimumDisputePeriod: number
    ) {
        // check that the channel round is greater than the current round
        const currentChannelRound: number = await contract.bestRound();
        logger.info(appointment.formatLog(`On-chain round: ${currentChannelRound}`));
        if (appointmentRound <= currentChannelRound) {
            throw new PublicInspectionError(
                `Supplied appointment round ${appointmentRound} is not greater than channel round ${currentChannelRound}.`
            );
        }

        // check that the channel has a reasonable dispute period
        const channelDisputePeriod: number = await contract.disputePeriod();
        logger.info(appointment.formatLog(`On-chain dispute period: ${channelDisputePeriod}.`));
        if (channelDisputePeriod <= minimumDisputePeriod) {
            throw new PublicInspectionError(
                `Channel dispute period ${channelDisputePeriod} is less than or equal the minimum acceptable dispute period ${minimumDisputePeriod}.`
            );
        }

        // check that the channel is currently in the ON state
        const channelStatus: number = await contract.status();
        logger.info(appointment.formatLog(`On-chain channel status: ${channelStatus}.`));
        // ON = 0, DISPUTE = 1, OFF = 2
        if (channelStatus != 0) {
            throw new PublicInspectionError(`Channel status is ${channelStatus} not 0.`);
        }

        //verify all the signatures
        // get the participants
        let participants: string[] = (await [await contract.plist(0), await contract.plist(1)]) as string[];
        logger.info(appointment.formatLog(`On-chain participants: ${JSON.stringify(participants)}.`));

        // form the hash
        const setStateHash = KitsuneTools.hashForSetState(hState, appointmentRound, contract.address);

        // check the sigs
        this.verifySignatures(participants, setStateHash, signatures);
        logger.info(appointment.formatLog("All participants have signed."));
    }

    /**
     * Check that every participant that every participant has signed the message.
     * @param message
     * @param participants
     * @param sigs
     */
    private verifySignatures(participants: string[], message: string, sigs: string[]) {
        if (participants.length !== sigs.length) {
            throw new PublicInspectionError(
                `Incorrect number of signatures supplied. Participants: ${participants.length}, signers: ${
                    sigs.length
                }.`
            );
        }

        const signers = sigs.map(sig => verifyMessage(ethers.utils.arrayify(message), sig));
        participants.forEach(party => {
            const signerIndex = signers.map(m => m.toLowerCase()).indexOf(party.toLowerCase());
            if (signerIndex === -1) {
                throw new PublicInspectionError(`Party ${party} not present in signatures.`);
            }

            // remove the signer, so that we never look for it again
            signers.splice(signerIndex, 1);
        });
    }
}
<|MERGE_RESOLUTION|>--- conflicted
+++ resolved
@@ -101,16 +101,9 @@
         return KitsuneTools.ContractAbi;
     }
 
-<<<<<<< HEAD
-    getSubmitStateFunction(): (contract: ethers.Contract) => Promise<any> {
-        return async (contract: ethers.Contract) => {
-            let sig0 = utils.splitSignature(this.stateUpdate.signatures[0]);
-            let sig1 = utils.splitSignature(this.stateUpdate.signatures[1]);
-=======
     getResponseFunctionName(): string {
         return "setstate";
     }
->>>>>>> f17ca97a
 
     getResponseFunctionArgs(): any[] {
         const sig0 = utils.splitSignature(this.stateUpdate.signatures[0]);
