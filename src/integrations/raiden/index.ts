import {
    EthereumAppointment,
    ChannelType,
    checkAppointment,
    propertyExistsAndIsOfType,
    doesPropertyExist,
    PublicDataValidationError,
} from "../../dataEntities";
import { ethers, utils } from "ethers";
import { RaidenTools } from "./tools";
export { RaidenTools } from "./tools";
import { verifyMessage } from "ethers/utils";
import { BalanceProofSigGroup } from "./balanceProof";
import logger from "../../logger";
import { Inspector } from "../../inspector";
import { PublicInspectionError } from "../../dataEntities";

/**
 * Format of a raiden state update
 */
interface IRaidenStateUpdate {
    channel_identifier: number;
    closing_participant: string;
    non_closing_participant: string;
    balance_hash: string;
    nonce: number;
    additional_hash: string;
    closing_signature: string;
    non_closing_signature: string;
    chain_id: number;
    token_network_identifier: string;
}

/**
 * An appointment containing Raiden specific information
 */
export class RaidenAppointment extends EthereumAppointment {
    constructor(obj: { stateUpdate: IRaidenStateUpdate; expiryPeriod: number; type: ChannelType.Raiden });
    constructor(obj: any) {
        if (RaidenAppointment.checkRaidenAppointment(obj)) {
            super(obj.expiryPeriod, ChannelType.Raiden);
            this.stateUpdate = obj.stateUpdate;
        }
    }
    public readonly stateUpdate: IRaidenStateUpdate;

    private static checkRaidenAppointment(obj: any): obj is RaidenAppointment {
        checkAppointment(obj, ChannelType.Raiden);
        doesPropertyExist("stateUpdate", obj);
        RaidenAppointment.checkRaidenStateUpdate(obj["stateUpdate"]);

        return true;
    }

    private static checkRaidenStateUpdate(obj: any) {
        if (!obj) throw new PublicDataValidationError("stateUpdate does not exist.");
        propertyExistsAndIsOfType("additional_hash", "string", obj);
        const hexLength = utils.hexDataLength(obj.additional_hash);
        if (hexLength !== 32) {
            throw new PublicDataValidationError(`Invalid bytes32: ${obj.additional_hash}`);
        }

        propertyExistsAndIsOfType("balance_hash", "string", obj);
        const balanceHexLength = utils.hexDataLength(obj.balance_hash);
        if (balanceHexLength !== 32) {
            throw new PublicDataValidationError(`Invalid bytes32: ${obj.balanceHexLength}`);
        }

        propertyExistsAndIsOfType("channel_identifier", "number", obj);

        propertyExistsAndIsOfType("closing_participant", "string", obj);
        try {
            // is this a valid address?
            utils.getAddress(obj.closing_participant);
        } catch (doh) {
            throw new PublicDataValidationError(`${obj.closing_participant} is not a valid address.`);
        }

        propertyExistsAndIsOfType("closing_signature", "string", obj);

        propertyExistsAndIsOfType("non_closing_participant", "string", obj);
        try {
            // is this a valid address?
            utils.getAddress(obj.non_closing_participant);
        } catch (doh) {
            throw new PublicDataValidationError(`${obj.non_closing_participant} is not a valid address.`);
        }

        propertyExistsAndIsOfType("non_closing_signature", "string", obj);

        propertyExistsAndIsOfType("nonce", "number", obj);
        propertyExistsAndIsOfType("chain_id", "number", obj);

        propertyExistsAndIsOfType("token_network_identifier", "string", obj);
        try {
            // is this a valid address?
            utils.getAddress(obj.token_network_identifier);
        } catch (doh) {
            throw new PublicDataValidationError(`${obj.token_network_identifier} is not a valid address.`);
        }
    }

    getStateNonce() {
        return this.stateUpdate.nonce;
    }

    getContractAddress() {
        return this.stateUpdate.token_network_identifier;
    }

    getStateLocator() {
        // the raiden network has one contract per token - the token network
        // within this contract each pair of participants can have at most one channel between them - the channel identifier
        // within this channel each participant keeps a record of the state of how much they are owed by their counterparty
        // it is this balance that is submitted to pisa

        return `${this.stateUpdate.token_network_identifier}:${this.stateUpdate.channel_identifier}:${
            this.stateUpdate.closing_participant
        }`;
    }

    getEventFilter(): ethers.EventFilter {
        let event = new ethers.utils.Interface(this.getContractAbi());
        let topics = event.events["ChannelClosed"].encodeTopics([this.stateUpdate.channel_identifier, this.stateUpdate.closing_participant, null]);

        return {
            address: this.getContractAddress(),
            topics
        }
    }

    getEventName() {
        return `ChannelClosed(${this.stateUpdate.channel_identifier},${this.stateUpdate.closing_participant},uint256)`;
    }

    getContractAbi() {
        return RaidenTools.ContractAbi;
    }

<<<<<<< HEAD
    getSubmitStateFunction(): (contract: ethers.Contract) => Promise<any> {
        return async (contract: ethers.Contract) =>
            await contract.updateNonClosingBalanceProof(
                this.stateUpdate.channel_identifier,
                this.stateUpdate.closing_participant,
                this.stateUpdate.non_closing_participant,
                this.stateUpdate.balance_hash,
                this.stateUpdate.nonce,
                this.stateUpdate.additional_hash,
                this.stateUpdate.closing_signature,
                this.stateUpdate.non_closing_signature
            );
=======
    getResponseFunctionName(): string {
        return "updateNonClosingBalanceProof";
    }

    getResponseFunctionArgs(): any[] {
        return [
            this.stateUpdate.channel_identifier,
            this.stateUpdate.closing_participant,
            this.stateUpdate.non_closing_participant,
            this.stateUpdate.balance_hash,
            this.stateUpdate.nonce,
            this.stateUpdate.additional_hash,
            this.stateUpdate.closing_signature,
            this.stateUpdate.non_closing_signature
        ]
>>>>>>> f17ca97a
    }
}

/**
 * Responsible for deciding whether to accept appointments
 */
export class RaidenInspector extends Inspector<RaidenAppointment> {
    constructor(private readonly minimumDisputePeriod: number, private readonly provider: ethers.providers.Provider) {
        super(ChannelType.Raiden);
    }

    /**
     * Inspects an appointment to decide whether to accept it. Throws on reject.
     * @param appointment
     */
    public async checkInspection(appointment: RaidenAppointment) {
        const contractAddress: string = appointment.stateUpdate.token_network_identifier;

        const code: string = await this.provider.getCode(contractAddress);
        // check that the channel is a contract
        if (!code || code === "0x") {
            throw new PublicInspectionError(`No code found at address ${contractAddress}`);
        }

        if (code != RaidenTools.ContractDeployedBytecode) {
            throw new PublicInspectionError(`Contract at: ${contractAddress} does not have correct bytecode.`);
        }

        // create a contract reference
        const contract: ethers.Contract = new ethers.Contract(contractAddress, RaidenTools.ContractAbi, this.provider);

        // verify the appointment
        ///////////////////////////////////////////////////////////////////////////////////////////////////////////
        ////////////////////////// COPIED FROM THE VERIFY APPOINTMENT SECTION /////////////////////////////////////
        ///////////////////////////////////////////////////////////////////////////////////////////////////////////
        /// AND ADJUSTED FOR RAIDEN

        // check that the channel round is greater than the current round
        // get the channel identifier, and the participant info for the counterparty

        const participantInfo = await contract.functions.getChannelParticipantInfo(
            appointment.stateUpdate.channel_identifier,
            appointment.stateUpdate.closing_participant,
            appointment.stateUpdate.non_closing_participant
        );
        const nonce = participantInfo[4];
        const channelInfo = await contract.functions.getChannelInfo(
            appointment.stateUpdate.channel_identifier,
            appointment.stateUpdate.closing_participant,
            appointment.stateUpdate.non_closing_participant
        );
        const channelDisputePeriod = channelInfo[0];
        const channelStatus = channelInfo[1];

        logger.info(appointment.formatLog(`On-chain round: ${nonce.toString(10)}.`));
        if (appointment.stateUpdate.nonce <= nonce) {
            throw new PublicInspectionError(
                `Supplied appointment round ${appointment.stateUpdate.nonce} is not greater than channel round ${nonce}`
            );
        }

        // check that the channel is currently in the ON state
        logger.info(appointment.formatLog(`On-chain status: ${channelStatus}.`));

        //     NonExistent, // 0
        //     Opened,      // 1
        //     Closed,      // 2
        //     Settled,     // 3
        //     Removed      // 4
        if (channelStatus != 1) {
            throw new PublicInspectionError(`Channel status is ${channelStatus} not "Opened".`);
        }

        //check that the channel has a reasonable dispute period

        // settle block number is used for two purposes:
        // 1) It is initially populated with a settle_timeout
        // 2) When closeChannel is called it is updated with += block.number
        // we've checked that the status is correct - so we must be in situation 1)
        logger.info(appointment.formatLog(`On-chain dispute period: ${channelDisputePeriod.toString(10)}.`));
        if (channelDisputePeriod <= this.minimumDisputePeriod) {
            throw new PublicInspectionError(
                `Channel dispute period ${channelDisputePeriod} is less than or equal the minimum acceptable dispute period ${
                    this.minimumDisputePeriod
                }.`
            );
        }

        // an additional check to help the client, and the perception of PISA -
        // this isn't strictly necessary but it might catch some mistakes
        // if a client submits a request for an appointment that will always expire before a dispute can complete then
        // there is never any recourse against PISA.
        const currentBlockNumber = await this.provider.getBlockNumber();
        if (appointment.expiryPeriod <= channelDisputePeriod - currentBlockNumber) {
            throw new PublicInspectionError(
                `Supplied appointment expiryPeriod ${
                    appointment.expiryPeriod
                } is not greater than the channel dispute period ${channelDisputePeriod}.`
            );
        }

        // form the data required to verify raiden sigs
        let sigGroup: BalanceProofSigGroup = new BalanceProofSigGroup(
            appointment.stateUpdate.token_network_identifier,
            appointment.stateUpdate.chain_id,
            appointment.stateUpdate.channel_identifier,
            appointment.stateUpdate.balance_hash,
            appointment.stateUpdate.nonce,
            appointment.stateUpdate.additional_hash,
            appointment.stateUpdate.closing_signature
        );

        // a) did the non closing participant sign the message?
        let nonClosingAccount = verifyMessage(
            ethers.utils.arrayify(sigGroup.packForNonCloser()),
            appointment.stateUpdate.non_closing_signature
        );
        if (appointment.stateUpdate.non_closing_participant !== nonClosingAccount) {
            throw new PublicInspectionError(
                `Supplied non_closing_signature was created by account ${nonClosingAccount}, not account ${
                    appointment.stateUpdate.non_closing_participant
                }.`
            );
        }

        // b) did the closing participant sign the message?
        let closingAccount = verifyMessage(
            ethers.utils.arrayify(sigGroup.packForCloser()),
            appointment.stateUpdate.closing_signature
        );
        if (appointment.stateUpdate.closing_participant !== closingAccount) {
            throw new PublicInspectionError(
                `Supplied closing_signature was created by account ${closingAccount}, not account ${
                    appointment.stateUpdate.closing_participant
                }.`
            );
        }

        logger.info(appointment.formatLog("All participants have signed."));
        ///////////////////////////////////////////////////////////////////////////////////////////////////////////
        ///////////////////////////////////////////////////////////////////////////////////////////////////////////
        ///////////////////////////////////////////////////////////////////////////////////////////////////////////
    }
}<|MERGE_RESOLUTION|>--- conflicted
+++ resolved
@@ -137,20 +137,6 @@
         return RaidenTools.ContractAbi;
     }
 
-<<<<<<< HEAD
-    getSubmitStateFunction(): (contract: ethers.Contract) => Promise<any> {
-        return async (contract: ethers.Contract) =>
-            await contract.updateNonClosingBalanceProof(
-                this.stateUpdate.channel_identifier,
-                this.stateUpdate.closing_participant,
-                this.stateUpdate.non_closing_participant,
-                this.stateUpdate.balance_hash,
-                this.stateUpdate.nonce,
-                this.stateUpdate.additional_hash,
-                this.stateUpdate.closing_signature,
-                this.stateUpdate.non_closing_signature
-            );
-=======
     getResponseFunctionName(): string {
         return "updateNonClosingBalanceProof";
     }
@@ -166,7 +152,6 @@
             this.stateUpdate.closing_signature,
             this.stateUpdate.non_closing_signature
         ]
->>>>>>> f17ca97a
     }
 }
 
