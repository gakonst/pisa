--- conflicted
+++ resolved
@@ -2,11 +2,8 @@
 import { ethers } from "ethers";
 import { wait, promiseTimeout, plural } from "./utils";
 import { waitForConfirmations } from "./utils/ethers";
-import { EthereumAppointment, IEthereumResponse } from "./dataEntities/appointment";
+import { IEthereumAppointment, IEthereumResponse } from "./dataEntities/appointment";
 import logger from "./logger";
-<<<<<<< HEAD
-import { ethers } from "ethers";
-=======
 import { TransactionResponse } from "ethers/providers";
 
 /**
@@ -48,16 +45,11 @@
     AttemptFailed = "attemptFailed",
     ResponseFailed = "responseFailed"
 }
->>>>>>> f17ca97a
 
 /**
  * Responsible for responding to observed events.
  * The responder is solely responsible for ensuring that a transaction gets to the blockchain.
  */
-<<<<<<< HEAD
-export class Responder {
-    constructor(private readonly retries: number, private readonly signer : ethers.Signer) {}
-=======
 export abstract class Responder extends EventEmitter {
     public readonly responseFlow: ResponseFlow;
     /**
@@ -72,46 +64,10 @@
     protected asyncEmit(...args: any[]) {
         setImmediate( () => this.emit.call(this, args) );
     }
->>>>>>> f17ca97a
 
     /**
      * This function tries to submit the transaction that resolves the dispute, protecting the channel.
      */
-<<<<<<< HEAD
-    async respond(appointment: IAppointment) {
-        const contract = new ethers.Contract(
-            appointment.getContractAddress(),
-            appointment.getContractAbi(),
-            this.signer
-        );
-
-        try {
-            let tries = 0;
-            while (tries < this.retries) {
-                try {
-                    const tx = await appointment.getSubmitStateFunction()(contract);
-                    await tx.wait();
-                    logger.info(
-                        appointment.formatLog(
-                            `Successfully responded to ${appointment.getEventName()} for appointment ${appointment.getStateLocator()} after ${tries +
-                                1} tr${tries + 1 === 1 ? "y" : "ies"}.`
-                        )
-                    );
-                    return;
-                } catch (doh) {
-                    // retry
-                    logger.error(
-                        appointment.formatLog(
-                            `Failed to respond to ${appointment.getEventName()} for appointment ${appointment.getStateLocator()}, re-tries ${tries +
-                                1}.`
-                        )
-                    );
-                    logger.error(doh);
-                    tries++;
-                    await wait(1000);
-                }
-            }
-=======
     protected abstract submitStateFunction(): Promise<any>;
 
     /**
@@ -172,7 +128,6 @@
         return this.signer.sendTransaction(transactionRequest);
     }
 }
->>>>>>> f17ca97a
 
 
 /* CONCRETE RESPONDER IMPLEMENTATIONS */
@@ -285,7 +240,7 @@
 
     }
 
-    public respond(appointment: EthereumAppointment) {
+    public respond(appointment: IEthereumAppointment) {
         const ethereumResponse = appointment.getResponse();
 
         const responder = new EthereumDedicatedResponder(this.signer, appointment.id, ethereumResponse, 10);
