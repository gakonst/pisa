--- conflicted
+++ resolved
@@ -1,13 +1,7 @@
 import "mocha";
 import { expect } from "chai";
 import { BlockCache, getConfirmations } from "../../../src/blockMonitor";
-<<<<<<< HEAD
-import { ArgumentError, IBlockStub, TransactionHashes } from "../../../src/dataEntities";
-=======
-import { ethers } from "ethers";
 import { ArgumentError, IBlockStub, TransactionHashes, ApplicationError } from "../../../src/dataEntities";
-import {} from "../../../src/dataEntities/block";
->>>>>>> f8b00abf
 
 function generateBlocks(
     nBlocks: number,
