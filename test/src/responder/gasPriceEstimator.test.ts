--- conflicted
+++ resolved
@@ -109,9 +109,6 @@
 });
 
 describe("GasPriceEstimator", () => {
-<<<<<<< HEAD
-    fnIt<GasPriceEstimator>(e => e.estimate, "", async () => {
-=======
     const createAppointment = (endBlock: number): Appointment => {
         return Appointment.fromIAppointment({
             challengePeriod: 10,
@@ -131,9 +128,7 @@
             startBlock: 7
         });
     };
-
-    it("estimate", async () => {
->>>>>>> 01700941
+        fnIt<GasPriceEstimator>(e => e.estimate, "", async () => {
         const currentGasPrice = new BigNumber(21000000000);
         const currentBlock = 1;
         const endBlock = 3;
