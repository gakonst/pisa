import "mocha";
import { expect } from "chai";
import { mock, instance, when, resetCalls, verify } from "ts-mockito";
import { AppointmentStore } from "../../../src/watcher";
import { MultiResponder } from "../../../src/responder";
import { BlockCache } from "../../../src/blockMonitor";
import { ApplicationError, IBlockStub, Logs, Appointment } from "../../../src/dataEntities";
import {
    WatcherAppointmentStateReducer,
    WatcherAppointmentState,
    Watcher,
    WatcherAppointmentAnchorState
} from "../../../src/watcher/watcher";
import {fnIt} from "../../../utils/fnIt";

const observedEventAddress = "0x1234abcd";
const observedEventTopics = ["0x1234"];

const blocks: (IBlockStub & Logs)[] = [
    {
        hash: "hash0",
        number: 0,
        parentHash: "hash",
        logs: []
    },
    {
        hash: "hash1",
        number: 1,
        parentHash: "hash0",
        logs: []
    },
    {
        hash: "hash2",
        number: 2,
        parentHash: "hash1",
        logs: [
            {
                address: observedEventAddress,
                data: "",
                topics: observedEventTopics
            }
        ]
    },
    {
        hash: "hash3",
        number: 3,
        parentHash: "hash2",
        logs: []
    }
];

describe("WatcherAppointmentStateReducer", () => {
    const appMock = mock(Appointment);
    when(appMock.eventFilter).thenReturn({
        address: observedEventAddress,
        topics: observedEventTopics
    });
    when(appMock.id).thenReturn("app1");
    const appointment = instance(appMock);

    const blockCache = new BlockCache<IBlockStub & Logs>(100);
    blocks.forEach(b => blockCache.addBlock(b));

    it("constructor throws ApplicationError if the topics are not set in the filter", () => {
        const emptyAppMock = mock(Appointment);
        when(emptyAppMock.eventFilter).thenReturn({});
        when(appMock.id).thenReturn("app1");
        const emptyAppointment = instance(emptyAppMock);

        expect(() => new WatcherAppointmentStateReducer(blockCache, emptyAppointment)).to.throw(ApplicationError);
    });

    fnIt<WatcherAppointmentStateReducer>(w => w.getInitialState, "initializes to WATCHING if event not present in ancestry", () =>{
        const asr = new WatcherAppointmentStateReducer(blockCache, appointment);

        expect(asr.getInitialState(blocks[1])).to.deep.equal({ state: WatcherAppointmentState.WATCHING });
    });

    fnIt<WatcherAppointmentStateReducer>(w => w.getInitialState, "initializes to OBSERVED if event is present in the last block", () =>{
        const asr = new WatcherAppointmentStateReducer(blockCache, appointment);
        expect(asr.getInitialState(blocks[2])).to.deep.equal({
            state: WatcherAppointmentState.OBSERVED,
            blockObserved: blocks[2].number
        });
    });

    fnIt<WatcherAppointmentStateReducer>(w => w.getInitialState, "initializes to OBSERVED if event is present in ancestry, updates blockObserved", () => {
        const asr = new WatcherAppointmentStateReducer(blockCache, appointment);
        expect(asr.getInitialState(blocks[3])).to.deep.equal({
            state: WatcherAppointmentState.OBSERVED,
            blockObserved: blocks[2].number
        });
    });

    fnIt<WatcherAppointmentStateReducer>(w => w.reduce, "does not change state if event is not observed in new block", () =>{
        const asr = new WatcherAppointmentStateReducer(blockCache, appointment);

        const result = asr.reduce(
            {
                state: WatcherAppointmentState.WATCHING
            },
            blocks[1]
        );

        expect(result).to.deep.equal({ state: WatcherAppointmentState.WATCHING });
    });

    fnIt<WatcherAppointmentStateReducer> (w => w.reduce,"does change state if event is observed in new block", () => {
        const asr = new WatcherAppointmentStateReducer(blockCache, appointment);

        const result = asr.reduce(
            {
                state: WatcherAppointmentState.WATCHING
            },
            blocks[2]
        );

        expect(result).to.deep.equal({
            state: WatcherAppointmentState.OBSERVED,
            blockObserved: blocks[2].number
        });
    });

    fnIt<WatcherAppointmentStateReducer>(w => w.reduce, "does not change from OBSERVED when new blocks come", () => {
        const asr = new WatcherAppointmentStateReducer(blockCache, appointment);

        const result = asr.reduce(
            {
                state: WatcherAppointmentState.OBSERVED,
                blockObserved: blocks[2].number
            },
            blocks[2]
        );

        expect(result).to.deep.equal({
            state: WatcherAppointmentState.OBSERVED,
            blockObserved: blocks[2].number
        });
    });
});

describe("Watcher", () => {
    const CONFIRMATIONS_BEFORE_RESPONSE = 4;
    const CONFIRMATIONS_BEFORE_REMOVAL = 20;

    const blockCache = new BlockCache<IBlockStub & Logs>(100);
    blocks.forEach(b => blockCache.addBlock(b));

    const mockedResponder = mock(MultiResponder);
    const responder = instance(mockedResponder);

    let mockedStore: AppointmentStore;
    let store: AppointmentStore;

    let appointment: Appointment;

    beforeEach(() => {
        const appMock = mock(Appointment);
        when(appMock.eventFilter).thenReturn({
            address: observedEventAddress,
            topics: observedEventTopics
        });
        when(appMock.id).thenReturn("app1");
        when(appMock.endBlock).thenReturn(100);
        appointment = instance(appMock);

        mockedStore = mock(AppointmentStore);
        when(mockedStore.getAll()).thenReturn([appointment]);
        const appointmentsById = new Map<string, Appointment>();
        appointmentsById.set(appointment.id, appointment);
        when(mockedStore.appointmentsById).thenReturn(appointmentsById);
        store = instance(mockedStore);
    });

    function makeMap(appId: string, appState: WatcherAppointmentAnchorState) {
        return new Map<string, WatcherAppointmentAnchorState>([[appId, appState]]);
    }

    afterEach(() => {
        resetCalls(mockedResponder);
    });

    fnIt<Watcher>(w => w.handleChanges, "calls startResponse after event is OBSERVED for long enough", async() => {
        const watcher = new Watcher(
        responder,
        blockCache,
        store,
        CONFIRMATIONS_BEFORE_RESPONSE,
        CONFIRMATIONS_BEFORE_REMOVAL
    );

    await watcher.handleChanges(
        {
            items: makeMap(appointment.id, {
                state: WatcherAppointmentState.OBSERVED,
                blockObserved: 2
            }),
            blockNumber: 2 + CONFIRMATIONS_BEFORE_RESPONSE - 2
        },
        {
            items: makeMap(appointment.id, {
                state: WatcherAppointmentState.OBSERVED,
                blockObserved: 2
            }),
            blockNumber: 2 + CONFIRMATIONS_BEFORE_RESPONSE - 1
        }
    );

<<<<<<< HEAD
    verify(mockedResponder.startResponse(appointment.id, anything())).once();
=======
        verify(mockedResponder.startResponse(appointment)).once();
>>>>>>> 01700941
    });

    fnIt<Watcher>(w => w.handleChanges, "does not call startResponse before event is OBSERVED for long enough", async() => {
        const watcher = new Watcher(
            responder,
            blockCache,
            store,
            CONFIRMATIONS_BEFORE_RESPONSE,
            CONFIRMATIONS_BEFORE_REMOVAL
        );

        await watcher.handleChanges(
            {
                items: makeMap(appointment.id, {
                    state: WatcherAppointmentState.OBSERVED,
                    blockObserved: 2
                }),
                blockNumber: 2 + CONFIRMATIONS_BEFORE_RESPONSE - 3
            },
            {
                items: makeMap(appointment.id, {
                    state: WatcherAppointmentState.OBSERVED,
                    blockObserved: 2
                }),
                blockNumber: 2 + CONFIRMATIONS_BEFORE_RESPONSE - 2
            }
        );

        verify(mockedResponder.startResponse(appointment)).never();
    });

    fnIt<Watcher>(w => w.handleChanges, "calls startResponse immediately after event is OBSERVED for long enough even if just added to the store", async() => {
        const watcher = new Watcher(
            responder,
            blockCache,
            store,
            CONFIRMATIONS_BEFORE_RESPONSE,
            CONFIRMATIONS_BEFORE_REMOVAL
        );

        await watcher.handleChanges(
            {
                items: new Map<string, WatcherAppointmentAnchorState>(),
                blockNumber: 0
            },
            {
                items: makeMap(appointment.id, {
                    state: WatcherAppointmentState.OBSERVED,
                    blockObserved: 2
                }),
                blockNumber: 2 + CONFIRMATIONS_BEFORE_RESPONSE - 1
            }
        );
<<<<<<< HEAD
        verify(mockedResponder.startResponse(appointment.id, anything())).once();
=======

        verify(mockedResponder.startResponse(appointment)).once();
>>>>>>> 01700941
    });

    fnIt<Watcher>(w => w.handleChanges,"does not call startResponse again if a previous state already caused startResponse", async() => {
        const watcher = new Watcher(
            responder,
            blockCache,
            store,
            CONFIRMATIONS_BEFORE_RESPONSE,
            CONFIRMATIONS_BEFORE_REMOVAL
        );

        await watcher.handleChanges(
            {
                items: makeMap(appointment.id, {
                    state: WatcherAppointmentState.OBSERVED,
                    blockObserved: 2
                }),
                blockNumber: 2 + CONFIRMATIONS_BEFORE_RESPONSE - 1
            },
            {
                items: makeMap(appointment.id, {
                    state: WatcherAppointmentState.OBSERVED,
                    blockObserved: 2
                }),
                blockNumber: 2 + CONFIRMATIONS_BEFORE_RESPONSE
            }
        );

        verify(mockedResponder.startResponse(appointment)).never();
    });

    fnIt<Watcher>(w =>w.handleChanges, "calls removeById after event is OBSERVED for long enoug", async() => {
        const watcher = new Watcher(
            responder,
            blockCache,
            store,
            CONFIRMATIONS_BEFORE_RESPONSE,
            CONFIRMATIONS_BEFORE_REMOVAL
        );

        await watcher.handleChanges(
            {
                items: makeMap(appointment.id, {
                    state: WatcherAppointmentState.OBSERVED,
                    blockObserved: 2
                }),
                blockNumber: 2 + CONFIRMATIONS_BEFORE_REMOVAL - 2
            },
            {
                items: makeMap(appointment.id, {
                    state: WatcherAppointmentState.OBSERVED,
                    blockObserved: 2
                }),
                blockNumber: 2 + CONFIRMATIONS_BEFORE_REMOVAL - 1
            }
        );

        verify(mockedStore.removeById(appointment.id)).once();
    });

    fnIt<Watcher>(w => w.handleChanges, "does not call removeById before event is OBSERVED for long enough", async() => {
        const watcher = new Watcher(
            responder,
            blockCache,
            store,
            CONFIRMATIONS_BEFORE_RESPONSE,
            CONFIRMATIONS_BEFORE_REMOVAL
        );

        await watcher.handleChanges(
            {
                items: makeMap(appointment.id, {
                    state: WatcherAppointmentState.OBSERVED,
                    blockObserved: 2
                }),
                blockNumber: 2 + CONFIRMATIONS_BEFORE_REMOVAL - 3
            },
            {
                items: makeMap(appointment.id, {
                    state: WatcherAppointmentState.OBSERVED,
                    blockObserved: 2
                }),
                blockNumber: 2 + CONFIRMATIONS_BEFORE_REMOVAL - 2
            }
        );

        verify(mockedStore.removeById(appointment.id)).never();
    });

    fnIt<Watcher>(w => w.handleChanges, "calls removeById after an appointment has expired for long enough", async() => {
        const watcher = new Watcher(
            responder,
            blockCache,
            store,
            CONFIRMATIONS_BEFORE_RESPONSE,
            CONFIRMATIONS_BEFORE_REMOVAL
        );

        await watcher.handleChanges(
            {
                items: makeMap(appointment.id, {
                    state: WatcherAppointmentState.WATCHING
                }),
                blockNumber: 101 + CONFIRMATIONS_BEFORE_REMOVAL - 1
            },
            {
                items: makeMap(appointment.id, {
                    state: WatcherAppointmentState.WATCHING
                }),
                blockNumber: 101 + CONFIRMATIONS_BEFORE_REMOVAL
            }
        );

        verify(mockedStore.removeById(appointment.id)).once();
    });

    fnIt<Watcher>(w => w.handleChanges, "dooes not call removeById before an appointment has expired for long enough", async() => {
        const watcher = new Watcher(
            responder,
            blockCache,
            store,
            CONFIRMATIONS_BEFORE_RESPONSE,
            CONFIRMATIONS_BEFORE_REMOVAL
        );

        await watcher.handleChanges(
            {
                items: makeMap(appointment.id, {
                    state: WatcherAppointmentState.WATCHING
                }),
                blockNumber: 101 + CONFIRMATIONS_BEFORE_REMOVAL - 2
            },
            {
                items: makeMap(appointment.id, {
                    state: WatcherAppointmentState.WATCHING
                }),
                blockNumber: 101 + CONFIRMATIONS_BEFORE_REMOVAL - 1
            }
        );

        verify(mockedStore.removeById(appointment.id)).never();
    });

    fnIt<Watcher>(w => w.handleChanges, "does not call removeById if an appointment is already expired for long enough", async() => {
        const watcher = new Watcher(
            responder,
            blockCache,
            store,
            CONFIRMATIONS_BEFORE_RESPONSE,
            CONFIRMATIONS_BEFORE_REMOVAL
        );

        await watcher.handleChanges(
            {
                items: makeMap(appointment.id, {
                    state: WatcherAppointmentState.WATCHING
                }),
                blockNumber: 101 + CONFIRMATIONS_BEFORE_REMOVAL 
            },
            {
                items: makeMap(appointment.id, {
                    state: WatcherAppointmentState.WATCHING
                }),
                blockNumber: 101 + CONFIRMATIONS_BEFORE_REMOVAL + 1
            }
        );

        verify(mockedStore.removeById(appointment.id)).never();
    });

});<|MERGE_RESOLUTION|>--- conflicted
+++ resolved
@@ -205,12 +205,7 @@
             blockNumber: 2 + CONFIRMATIONS_BEFORE_RESPONSE - 1
         }
     );
-
-<<<<<<< HEAD
-    verify(mockedResponder.startResponse(appointment.id, anything())).once();
-=======
         verify(mockedResponder.startResponse(appointment)).once();
->>>>>>> 01700941
     });
 
     fnIt<Watcher>(w => w.handleChanges, "does not call startResponse before event is OBSERVED for long enough", async() => {
@@ -264,12 +259,8 @@
                 blockNumber: 2 + CONFIRMATIONS_BEFORE_RESPONSE - 1
             }
         );
-<<<<<<< HEAD
-        verify(mockedResponder.startResponse(appointment.id, anything())).once();
-=======
 
         verify(mockedResponder.startResponse(appointment)).once();
->>>>>>> 01700941
     });
 
     fnIt<Watcher>(w => w.handleChanges,"does not call startResponse again if a previous state already caused startResponse", async() => {
