import "mocha";
import chai, { expect } from "chai";
import chaiAsPromised from "chai-as-promised"
import { AppointmentStore } from "../../../src/watcher";
import levelup, { LevelUp } from "levelup";
import MemDown from "memdown";
import encodingDown from "encoding-down";
<<<<<<< HEAD
import { KitsuneAppointment } from "../../../src/integrations/kitsune";
import { ChannelType, IEthereumAppointment } from "../../../src/dataEntities";
import {fnIt} from "../../../utils/fnIt";
import { Store } from "express-rate-limit";

const getAppointment = (id: string, stateLocator: string, endBlock: number, nonce: number) => {
    const appointmentMock = mock(KitsuneAppointment);
    when(appointmentMock.id).thenReturn(id);
    when(appointmentMock.getStateLocator()).thenReturn(stateLocator);
    when(appointmentMock.type).thenReturn("test" as any);
    when(appointmentMock.endBlock).thenReturn(endBlock);
    when(appointmentMock.getStateNonce()).thenReturn(nonce);
    when(appointmentMock.getDBRepresentation()).thenReturn({
        id,
=======
import { Appointment, ApplicationError } from "../../../src/dataEntities";
chai.use(chaiAsPromised)

const getAppointment = (id: number, endBlock: number, jobId: number) => {
    return Appointment.fromIAppointment({
        challengePeriod: 10,
        contractAddress: "contractAddress",
        customerAddress: "customerAddress",
        data: "data",
>>>>>>> 01700941
        endBlock,
        eventABI: "eventABI",
        eventArgs: "eventArgs",
        gas: 100,
        customerChosenId: id,
        jobId,
        mode: 1,
        paymentHash: "paymentHash",
        postCondition: "postCondition",
        refund: 3,
        startBlock: 7
    });
};

describe("Store", () => {
    let db: LevelUp<encodingDown<string, any>>, store: AppointmentStore;

    beforeEach(async () => {
        db = levelup(
            encodingDown<string, any>(MemDown(), {
                valueEncoding: "json"
            })
        );
        store = new AppointmentStore(db);
        await store.start();
    });

    afterEach(async () => {
        await store.stop();
        await db.close();
    });
<<<<<<< HEAD
    
    fnIt<AppointmentStore>(s => s.addOrUpdateByStateLocator, "does add appointment", async() => {
        const appointment1 = getAppointment("id1", "stateLocator1", 5, 1);
        const result = await store.addOrUpdateByStateLocator(appointment1.object);
        expect(result).to.be.true;
=======

    it("addOrUpdate does add appointment", async () => {
        const appointment1 = getAppointment(1, 5, 1);
        await store.addOrUpdateByLocator(appointment1);
>>>>>>> 01700941

        const storedAppointments = [...store.getExpiredSince(appointment1.endBlock + 1)];
        expect(storedAppointments).to.deep.equal([appointment1]);

        const dbApp = await db.get(appointment1.id);
        expect(dbApp).to.deep.equal(Appointment.toIAppointment(appointment1));
    });

<<<<<<< HEAD
    fnIt<AppointmentStore>(s => s.addOrUpdateByStateLocator, "does add multiple appointments", async() => {
        const appointment1 = getAppointment("id1", "stateLocator1", 1, 1);
        const appointment2 = getAppointment("id2", "stateLocator2", 1, 1);
=======
    it("addOrUpdate does add multiple appointments", async () => {
        const appointment1 = getAppointment(1, 1, 1);
        const appointment2 = getAppointment(2, 1, 1);
>>>>>>> 01700941

        await store.addOrUpdateByLocator(appointment1);
        await store.addOrUpdateByLocator(appointment2);

        const storedAppointments = [...store.getExpiredSince(appointment1.endBlock + 1)];
        expect(storedAppointments).to.deep.equal([appointment1, appointment2]);

        const dbAppointment1 = await db.get(appointment1.id);
        expect(dbAppointment1).to.deep.equal(Appointment.toIAppointment(appointment1));
        const dbAppointment2 = await db.get(appointment2.id);
        expect(dbAppointment2).to.deep.equal(Appointment.toIAppointment(appointment2));
    });

<<<<<<< HEAD
    fnIt<AppointmentStore>(s => s.addOrUpdateByStateLocator, "does update older appointment", async() =>{
        const appointment1 = getAppointment("id1", "stateLocator1", 1, 1);
        const appointment2 = getAppointment("id2", "stateLocator1", 1, 2);
=======
    it("addOrUpdate does update older appointment", async () => {
        const appointment1 = getAppointment(1, 1, 1);
        const appointment2 = getAppointment(1, 1, 2);
>>>>>>> 01700941

        // first appointment is accepted
        await store.addOrUpdateByLocator(appointment1);

        // second is also
        await store.addOrUpdateByLocator(appointment2);

        const storedAppointments = [...store.getExpiredSince(appointment2.endBlock + 1)];
        expect(storedAppointments).to.deep.equal([appointment2]);

        const dbAppointment2 = await db.get(appointment2.id);
        expect(dbAppointment2).to.deep.equal(Appointment.toIAppointment(appointment2));
    });
<<<<<<< HEAD
   
    fnIt<AppointmentStore>(s => s.addOrUpdateByStateLocator, "does not update newer appointment", async() =>{
        const appointment1 = getAppointment("id1", "stateLocator1", 1, 1);
        const appointment2 = getAppointment("id2", "stateLocator1", 1, 2);
=======

    it("addOrUpdate does not update newer appointment", async () => {
        const appointment1 = getAppointment(1, 1, 1);
        const appointment2 = getAppointment(1, 1, 2);
>>>>>>> 01700941

        // second is added
        await store.addOrUpdateByLocator(appointment2);

        // first is not accepted
        expect(store.addOrUpdateByLocator(appointment1)).to.eventually.be.rejectedWith(ApplicationError);

        const storedAppointments = [...store.getExpiredSince(appointment2.endBlock + 1)];
        expect(storedAppointments).to.deep.equal([appointment2]);

        const dbAppointment2 = await db.get(appointment2.id);
        expect(dbAppointment2).to.deep.equal(Appointment.toIAppointment(appointment2));
    });

    const expectNotFound = async (func: () => Promise<any>) => {
        try {
            await func();
            expect(true).to.be.false;
        } catch (doh) {
            expect(doh.notFound).to.be.true;
        }
    };
<<<<<<< HEAD
    fnIt<AppointmentStore>(s => s.removeById, "does remove appointment", async () =>{
        const appointment1 = getAppointment("id1", "stateLocator1", 1, 1);
=======
    it("removeById does remove appointment", async () => {
        const appointment1 = getAppointment(1, 1, 1);
>>>>>>> 01700941

        // second is added
        await store.addOrUpdateByLocator(appointment1);
        const result = await store.removeById(appointment1.id);
        expect(result).to.be.true;

        expect([...(await store.getExpiredSince(appointment1.endBlock + 1))]).to.deep.equal([]);

        expectNotFound(() => db.get(appointment1.id));
    });
<<<<<<< HEAD

    fnIt<AppointmentStore>(s => s.removeById, "does not remove appointment already removed", async () =>{
        const appointment1 = getAppointment("id1", "stateLocator1", 1, 1);
=======
    it("removeById does not remove appointment already removed", async () => {
        const appointment1 = getAppointment(1, 1, 1);
>>>>>>> 01700941

        // second is added
        await store.addOrUpdateByLocator(appointment1);
        const result = await store.removeById(appointment1.id);
        expect(result).to.be.true;
        const result2 = await store.removeById(appointment1.id);
        expect(result2).to.be.false;

        expect([...(await store.getExpiredSince(appointment1.endBlock + 1))]).to.deep.equal([]);
        expectNotFound(() => db.get(appointment1.id));
    });
<<<<<<< HEAD
    
    fnIt<AppointmentStore>(s => s.removeById, "does not remove non-existant appointment", async () =>{
        const appointment1 = getAppointment("id1", "stateLocator1", 1, 1);
        const appointment2 = getAppointment("id2", "stateLocator2", 1, 1);
=======

    it("removeById does not remove non-existant appointment", async () => {
        const appointment1 = getAppointment(1, 1, 1);
        const appointment2 = getAppointment(2, 1, 1);
>>>>>>> 01700941

        await store.addOrUpdateByLocator(appointment1);
        const result = await store.removeById(appointment2.id);
        expect(result).to.be.false;

        expect([...(await store.getExpiredSince(appointment1.endBlock + 1))]).to.deep.equal([
            appointment1
        ]);
        const dbAppointment1 = await db.get(appointment1.id);
        expect(dbAppointment1).to.deep.equal(Appointment.toIAppointment(appointment1));
    });

<<<<<<< HEAD
    fnIt<AppointmentStore>(s => s.removeById, "does allow add after remove", async () =>{
        const appointment1 = getAppointment("id1", "stateLocator1", 1, 1);
=======
    it("removeById does allow add after remove", async () => {
        const appointment1 = getAppointment(1, 1, 1);
>>>>>>> 01700941

        await store.addOrUpdateByLocator(appointment1);
        await store.removeById(appointment1.id);
        await store.addOrUpdateByLocator(appointment1);

        const dbAppointment1 = await db.get(appointment1.id);
        expect(dbAppointment1).to.deep.equal(Appointment.toIAppointment(appointment1));
        expect([...(await store.getExpiredSince(appointment1.endBlock + 1))]).to.deep.equal([
            appointment1
        ]);
    })

<<<<<<< HEAD
    fnIt<AppointmentStore>(s => s.removeById, "does not remove other appointments", async () =>{
        const appointment1 = getAppointment("id1", "stateLocator1", 1, 1);
        const appointment2 = getAppointment("id2", "stateLocator2", 1, 1);
=======
    it("removeById does not remove other appointments", async () => {
        const appointment1 = getAppointment(1, 1, 1);
        const appointment2 = getAppointment(2, 1, 1);
>>>>>>> 01700941

        await store.addOrUpdateByLocator(appointment1);
        await store.addOrUpdateByLocator(appointment2);
        const result = await store.removeById(appointment1.id);
        expect(result).to.be.true;

        expectNotFound(() => db.get(appointment1.id));

        const dbAppointment2 = await db.get(appointment2.id);
        expect(dbAppointment2).to.deep.equal(Appointment.toIAppointment(appointment2));
        expect([...(await store.getExpiredSince(appointment1.endBlock + 1))]).to.deep.equal([
            appointment2
        ]);
    });

<<<<<<< HEAD
    fnIt<AppointmentStore>(s => s.getExpiredSince, "fetches items with end block less than supplied", async () =>{
        const appointment1 = getAppointment("id1", "stateLocator1", 1, 1);
        const appointment2 = getAppointment("id2", "stateLocator2", 5, 1);
        const appointment3 = getAppointment("id3", "stateLocator3", 10, 1);
=======
    it("expiredSince fetches items with end block less than supplied", async () => {
        const appointment1 = getAppointment(1, 1, 1);
        const appointment2 = getAppointment(2, 5, 1);
        const appointment3 = getAppointment(3, 10, 1);
>>>>>>> 01700941

        await store.addOrUpdateByLocator(appointment1);
        await store.addOrUpdateByLocator(appointment2);
        await store.addOrUpdateByLocator(appointment3);

        expect([...(await store.getExpiredSince(5))]).to.deep.equal([appointment1]);
    });

<<<<<<< HEAD
    const expectAppointmentEquals = (actual: IEthereumAppointment, expected: IEthereumAppointment) => {
        expect(actual.id).to.equal(expected.id);
        expect(actual.getStateNonce()).to.equal(expected.getStateNonce());
        expect(actual.getStateLocator()).to.equal(expected.getStateLocator());
        expect(actual.endBlock).to.equal(expected.endBlock);
    };
     
=======
>>>>>>> 01700941
    it("startup does load all appointments", async () => {
        const appointment1 = getAppointment(1, 1, 1);
        const appointment2 = getAppointment(2, 5, 1);
        const appointment3 = getAppointment(3, 10, 1);
        const appointment4 = getAppointment(3, 10, 2);

        const testDB = levelup(
            encodingDown<string, any>(MemDown(), {
                valueEncoding: "json"
            })
        );

        // add items to the store
        await testDB.put(appointment1.id, Appointment.toIAppointment(appointment1));
        await testDB.put(appointment2.id, Appointment.toIAppointment(appointment2));
        await testDB.put(appointment3.id, Appointment.toIAppointment(appointment3));

        const testStore = new AppointmentStore(testDB);
        await testStore.start();

        let expired = [...(await testStore.getExpiredSince(appointment3.endBlock + 1))];
        expect(expired[0]).to.deep.equal(appointment1);
        expect(expired[1]).to.deep.equal(appointment2);
        expect(expired[2]).to.deep.equal(appointment3);
        // now check an update
        await testStore.addOrUpdateByLocator(appointment4);

        expired = [...(await testStore.getExpiredSince(appointment3.endBlock + 1))];
        expect(expired[0]).to.deep.equal(appointment1);
        expect(expired[1]).to.deep.equal(appointment2);
        expect(expired[2]).to.deep.equal(appointment4);
        await testStore.stop();
    });

<<<<<<< HEAD
    fnIt<AppointmentStore>(s => s.getAll, "returns all appointments", async () =>{
        const appointment1 = getAppointment("id1", "stateLocator1", 1, 1);
        const appointment2 = getAppointment("id2", "stateLocator2", 500000000000, 1);
        const appointment3 = getAppointment("id3", "stateLocator3", 10, 1);
        const appointment3A = getAppointment("id4", "stateLocator3", 1000000000000000, 2);
=======
    it("getAll returns all appointments", async () => {
        const appointment1 = getAppointment(1, 1, 1);
        const appointment2 = getAppointment(2, 500000000000, 1);
        const appointment3 = getAppointment(3, 10, 1);
        const appointment3A = getAppointment(3, 1000000000000000, 2);
>>>>>>> 01700941

        await store.addOrUpdateByLocator(appointment1);
        await store.addOrUpdateByLocator(appointment2);
        await store.addOrUpdateByLocator(appointment3);
        await store.addOrUpdateByLocator(appointment3A);

        const appointments = store.getAll();

        expect(appointments[0]).to.deep.equal(appointment1);
        expect(appointments[1]).to.deep.equal(appointment2);
        expect(appointments[2]).to.deep.equal(appointment3A);
    });
       
});<|MERGE_RESOLUTION|>--- conflicted
+++ resolved
@@ -5,23 +5,8 @@
 import levelup, { LevelUp } from "levelup";
 import MemDown from "memdown";
 import encodingDown from "encoding-down";
-<<<<<<< HEAD
-import { KitsuneAppointment } from "../../../src/integrations/kitsune";
-import { ChannelType, IEthereumAppointment } from "../../../src/dataEntities";
-import {fnIt} from "../../../utils/fnIt";
-import { Store } from "express-rate-limit";
-
-const getAppointment = (id: string, stateLocator: string, endBlock: number, nonce: number) => {
-    const appointmentMock = mock(KitsuneAppointment);
-    when(appointmentMock.id).thenReturn(id);
-    when(appointmentMock.getStateLocator()).thenReturn(stateLocator);
-    when(appointmentMock.type).thenReturn("test" as any);
-    when(appointmentMock.endBlock).thenReturn(endBlock);
-    when(appointmentMock.getStateNonce()).thenReturn(nonce);
-    when(appointmentMock.getDBRepresentation()).thenReturn({
-        id,
-=======
 import { Appointment, ApplicationError } from "../../../src/dataEntities";
+import { fnIt } from "../../../utils/fnIt";
 chai.use(chaiAsPromised)
 
 const getAppointment = (id: number, endBlock: number, jobId: number) => {
@@ -30,7 +15,6 @@
         contractAddress: "contractAddress",
         customerAddress: "customerAddress",
         data: "data",
->>>>>>> 01700941
         endBlock,
         eventABI: "eventABI",
         eventArgs: "eventArgs",
@@ -62,18 +46,10 @@
         await store.stop();
         await db.close();
     });
-<<<<<<< HEAD
     
-    fnIt<AppointmentStore>(s => s.addOrUpdateByStateLocator, "does add appointment", async() => {
-        const appointment1 = getAppointment("id1", "stateLocator1", 5, 1);
-        const result = await store.addOrUpdateByStateLocator(appointment1.object);
-        expect(result).to.be.true;
-=======
-
-    it("addOrUpdate does add appointment", async () => {
+    fnIt<AppointmentStore>(s => s.addOrUpdateByLocator, "does add appointment", async() => {
         const appointment1 = getAppointment(1, 5, 1);
         await store.addOrUpdateByLocator(appointment1);
->>>>>>> 01700941
 
         const storedAppointments = [...store.getExpiredSince(appointment1.endBlock + 1)];
         expect(storedAppointments).to.deep.equal([appointment1]);
@@ -82,15 +58,9 @@
         expect(dbApp).to.deep.equal(Appointment.toIAppointment(appointment1));
     });
 
-<<<<<<< HEAD
-    fnIt<AppointmentStore>(s => s.addOrUpdateByStateLocator, "does add multiple appointments", async() => {
-        const appointment1 = getAppointment("id1", "stateLocator1", 1, 1);
-        const appointment2 = getAppointment("id2", "stateLocator2", 1, 1);
-=======
-    it("addOrUpdate does add multiple appointments", async () => {
+    fnIt<AppointmentStore>(s => s.addOrUpdateByLocator, "does add multiple appointments", async() => {
         const appointment1 = getAppointment(1, 1, 1);
         const appointment2 = getAppointment(2, 1, 1);
->>>>>>> 01700941
 
         await store.addOrUpdateByLocator(appointment1);
         await store.addOrUpdateByLocator(appointment2);
@@ -104,15 +74,9 @@
         expect(dbAppointment2).to.deep.equal(Appointment.toIAppointment(appointment2));
     });
 
-<<<<<<< HEAD
-    fnIt<AppointmentStore>(s => s.addOrUpdateByStateLocator, "does update older appointment", async() =>{
-        const appointment1 = getAppointment("id1", "stateLocator1", 1, 1);
-        const appointment2 = getAppointment("id2", "stateLocator1", 1, 2);
-=======
-    it("addOrUpdate does update older appointment", async () => {
+    fnIt<AppointmentStore>(s => s.addOrUpdateByLocator, "does update older appointment", async() =>{
         const appointment1 = getAppointment(1, 1, 1);
         const appointment2 = getAppointment(1, 1, 2);
->>>>>>> 01700941
 
         // first appointment is accepted
         await store.addOrUpdateByLocator(appointment1);
@@ -126,17 +90,10 @@
         const dbAppointment2 = await db.get(appointment2.id);
         expect(dbAppointment2).to.deep.equal(Appointment.toIAppointment(appointment2));
     });
-<<<<<<< HEAD
    
-    fnIt<AppointmentStore>(s => s.addOrUpdateByStateLocator, "does not update newer appointment", async() =>{
-        const appointment1 = getAppointment("id1", "stateLocator1", 1, 1);
-        const appointment2 = getAppointment("id2", "stateLocator1", 1, 2);
-=======
-
-    it("addOrUpdate does not update newer appointment", async () => {
+    fnIt<AppointmentStore>(s => s.addOrUpdateByLocator, "does not update newer appointment", async() =>{
         const appointment1 = getAppointment(1, 1, 1);
         const appointment2 = getAppointment(1, 1, 2);
->>>>>>> 01700941
 
         // second is added
         await store.addOrUpdateByLocator(appointment2);
@@ -159,13 +116,8 @@
             expect(doh.notFound).to.be.true;
         }
     };
-<<<<<<< HEAD
     fnIt<AppointmentStore>(s => s.removeById, "does remove appointment", async () =>{
-        const appointment1 = getAppointment("id1", "stateLocator1", 1, 1);
-=======
-    it("removeById does remove appointment", async () => {
-        const appointment1 = getAppointment(1, 1, 1);
->>>>>>> 01700941
+        const appointment1 = getAppointment(1, 1, 1);
 
         // second is added
         await store.addOrUpdateByLocator(appointment1);
@@ -176,14 +128,9 @@
 
         expectNotFound(() => db.get(appointment1.id));
     });
-<<<<<<< HEAD
 
     fnIt<AppointmentStore>(s => s.removeById, "does not remove appointment already removed", async () =>{
-        const appointment1 = getAppointment("id1", "stateLocator1", 1, 1);
-=======
-    it("removeById does not remove appointment already removed", async () => {
-        const appointment1 = getAppointment(1, 1, 1);
->>>>>>> 01700941
+        const appointment1 = getAppointment(1, 1, 1);
 
         // second is added
         await store.addOrUpdateByLocator(appointment1);
@@ -195,17 +142,10 @@
         expect([...(await store.getExpiredSince(appointment1.endBlock + 1))]).to.deep.equal([]);
         expectNotFound(() => db.get(appointment1.id));
     });
-<<<<<<< HEAD
     
     fnIt<AppointmentStore>(s => s.removeById, "does not remove non-existant appointment", async () =>{
-        const appointment1 = getAppointment("id1", "stateLocator1", 1, 1);
-        const appointment2 = getAppointment("id2", "stateLocator2", 1, 1);
-=======
-
-    it("removeById does not remove non-existant appointment", async () => {
         const appointment1 = getAppointment(1, 1, 1);
         const appointment2 = getAppointment(2, 1, 1);
->>>>>>> 01700941
 
         await store.addOrUpdateByLocator(appointment1);
         const result = await store.removeById(appointment2.id);
@@ -218,13 +158,8 @@
         expect(dbAppointment1).to.deep.equal(Appointment.toIAppointment(appointment1));
     });
 
-<<<<<<< HEAD
     fnIt<AppointmentStore>(s => s.removeById, "does allow add after remove", async () =>{
-        const appointment1 = getAppointment("id1", "stateLocator1", 1, 1);
-=======
-    it("removeById does allow add after remove", async () => {
-        const appointment1 = getAppointment(1, 1, 1);
->>>>>>> 01700941
+        const appointment1 = getAppointment(1, 1, 1);
 
         await store.addOrUpdateByLocator(appointment1);
         await store.removeById(appointment1.id);
@@ -237,15 +172,9 @@
         ]);
     })
 
-<<<<<<< HEAD
     fnIt<AppointmentStore>(s => s.removeById, "does not remove other appointments", async () =>{
-        const appointment1 = getAppointment("id1", "stateLocator1", 1, 1);
-        const appointment2 = getAppointment("id2", "stateLocator2", 1, 1);
-=======
-    it("removeById does not remove other appointments", async () => {
         const appointment1 = getAppointment(1, 1, 1);
         const appointment2 = getAppointment(2, 1, 1);
->>>>>>> 01700941
 
         await store.addOrUpdateByLocator(appointment1);
         await store.addOrUpdateByLocator(appointment2);
@@ -261,17 +190,10 @@
         ]);
     });
 
-<<<<<<< HEAD
     fnIt<AppointmentStore>(s => s.getExpiredSince, "fetches items with end block less than supplied", async () =>{
-        const appointment1 = getAppointment("id1", "stateLocator1", 1, 1);
-        const appointment2 = getAppointment("id2", "stateLocator2", 5, 1);
-        const appointment3 = getAppointment("id3", "stateLocator3", 10, 1);
-=======
-    it("expiredSince fetches items with end block less than supplied", async () => {
         const appointment1 = getAppointment(1, 1, 1);
         const appointment2 = getAppointment(2, 5, 1);
         const appointment3 = getAppointment(3, 10, 1);
->>>>>>> 01700941
 
         await store.addOrUpdateByLocator(appointment1);
         await store.addOrUpdateByLocator(appointment2);
@@ -279,17 +201,7 @@
 
         expect([...(await store.getExpiredSince(5))]).to.deep.equal([appointment1]);
     });
-
-<<<<<<< HEAD
-    const expectAppointmentEquals = (actual: IEthereumAppointment, expected: IEthereumAppointment) => {
-        expect(actual.id).to.equal(expected.id);
-        expect(actual.getStateNonce()).to.equal(expected.getStateNonce());
-        expect(actual.getStateLocator()).to.equal(expected.getStateLocator());
-        expect(actual.endBlock).to.equal(expected.endBlock);
-    };
      
-=======
->>>>>>> 01700941
     it("startup does load all appointments", async () => {
         const appointment1 = getAppointment(1, 1, 1);
         const appointment2 = getAppointment(2, 5, 1);
@@ -324,19 +236,11 @@
         await testStore.stop();
     });
 
-<<<<<<< HEAD
     fnIt<AppointmentStore>(s => s.getAll, "returns all appointments", async () =>{
-        const appointment1 = getAppointment("id1", "stateLocator1", 1, 1);
-        const appointment2 = getAppointment("id2", "stateLocator2", 500000000000, 1);
-        const appointment3 = getAppointment("id3", "stateLocator3", 10, 1);
-        const appointment3A = getAppointment("id4", "stateLocator3", 1000000000000000, 2);
-=======
-    it("getAll returns all appointments", async () => {
         const appointment1 = getAppointment(1, 1, 1);
         const appointment2 = getAppointment(2, 500000000000, 1);
         const appointment3 = getAppointment(3, 10, 1);
         const appointment3A = getAppointment(3, 1000000000000000, 2);
->>>>>>> 01700941
 
         await store.addOrUpdateByLocator(appointment1);
         await store.addOrUpdateByLocator(appointment2);
